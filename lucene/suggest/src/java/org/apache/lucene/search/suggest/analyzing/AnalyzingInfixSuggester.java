package org.apache.lucene.search.suggest.analyzing;

/*
 * Licensed to the Apache Software Foundation (ASF) under one or more
 * contributor license agreements.  See the NOTICE file distributed with
 * this work for additional information regarding copyright ownership.
 * The ASF licenses this file to You under the Apache License, Version 2.0
 * (the "License"); you may not use this file except in compliance with
 * the License.  You may obtain a copy of the License at
 *
 *     http://www.apache.org/licenses/LICENSE-2.0
 *
 * Unless required by applicable law or agreed to in writing, software
 * distributed under the License is distributed on an "AS IS" BASIS,
 * WITHOUT WARRANTIES OR CONDITIONS OF ANY KIND, either express or implied.
 * See the License for the specific language governing permissions and
 * limitations under the License.
 */

import java.io.Closeable;
import java.io.File;
import java.io.IOException;
import java.io.StringReader;
import java.util.ArrayList;
import java.util.HashSet;
import java.util.List;
import java.util.Set;

import org.apache.lucene.analysis.Analyzer;
import org.apache.lucene.analysis.AnalyzerWrapper;
import org.apache.lucene.analysis.TokenStream;
import org.apache.lucene.analysis.ngram.EdgeNGramTokenFilter;
import org.apache.lucene.analysis.tokenattributes.CharTermAttribute;
import org.apache.lucene.analysis.tokenattributes.OffsetAttribute;
import org.apache.lucene.codecs.lucene46.Lucene46Codec;
import org.apache.lucene.document.BinaryDocValuesField;
import org.apache.lucene.document.Document;
import org.apache.lucene.document.Field;
import org.apache.lucene.document.FieldType;
import org.apache.lucene.document.NumericDocValuesField;
import org.apache.lucene.document.StringField;
import org.apache.lucene.document.TextField;
import org.apache.lucene.index.AtomicReader;
import org.apache.lucene.index.AtomicReaderContext;
import org.apache.lucene.index.BinaryDocValues;
import org.apache.lucene.index.DirectoryReader;
import org.apache.lucene.index.FieldInfo.IndexOptions;
import org.apache.lucene.index.FilterAtomicReader;
import org.apache.lucene.index.IndexReader;
import org.apache.lucene.index.IndexWriter;
import org.apache.lucene.index.IndexWriterConfig;
import org.apache.lucene.index.MultiDocValues;
import org.apache.lucene.index.NumericDocValues;
import org.apache.lucene.index.SegmentReader;
import org.apache.lucene.index.SlowCompositeReaderWrapper;
import org.apache.lucene.index.Term;
import org.apache.lucene.index.sorter.EarlyTerminatingSortingCollector;
import org.apache.lucene.index.sorter.Sorter;
import org.apache.lucene.index.sorter.SortingAtomicReader;
import org.apache.lucene.index.sorter.SortingMergePolicy;
import org.apache.lucene.search.BooleanClause;
import org.apache.lucene.search.BooleanQuery;
import org.apache.lucene.search.Collector;
import org.apache.lucene.search.FieldDoc;
import org.apache.lucene.search.IndexSearcher;
import org.apache.lucene.search.PrefixQuery;
import org.apache.lucene.search.Query;
import org.apache.lucene.search.SearcherManager;
import org.apache.lucene.search.Sort;
import org.apache.lucene.search.SortField;
import org.apache.lucene.search.TermQuery;
import org.apache.lucene.search.TopFieldCollector;
import org.apache.lucene.search.TopFieldDocs;
import org.apache.lucene.search.suggest.InputIterator;
import org.apache.lucene.search.suggest.Lookup.LookupResult; // javadocs
import org.apache.lucene.search.suggest.Lookup;
import org.apache.lucene.store.DataInput;
import org.apache.lucene.store.DataOutput;
import org.apache.lucene.store.Directory;
import org.apache.lucene.store.FSDirectory;
import org.apache.lucene.util.BytesRef;
import org.apache.lucene.util.IOUtils;
import org.apache.lucene.util.RamUsageEstimator;
import org.apache.lucene.util.Version;

// TODO:
//   - a PostingsFormat that stores super-high-freq terms as
//     a bitset should be a win for the prefix terms?
//     (LUCENE-5052)
//   - we could offer a better integration with
//     DocumentDictionary and NRT?  so that your suggester
//     "automatically" keeps in sync w/ your index

/** Analyzes the input text and then suggests matches based
 *  on prefix matches to any tokens in the indexed text.
 *  This also highlights the tokens that match.
 *
 *  <p>This just uses an ordinary Lucene index.  It
 *  supports payloads, and records these as a
 *  {@link BinaryDocValues} field.  Matches are sorted only
 *  by the suggest weight; it would be nice to support
 *  blended score + weight sort in the future.  This means
 *  this suggester best applies when there is a strong
 *  apriori ranking of all the suggestions. */

public class AnalyzingInfixSuggester extends Lookup implements Closeable {

  /** Field name used for the indexed text. */
  protected final static String TEXT_FIELD_NAME = "text";

  /** Field name used for the indexed text, as a
   * StringField, for exact lookup. */
  protected final static String EXACT_TEXT_FIELD_NAME = "exacttext";

  /** Analyzer used at search time */
  protected final Analyzer queryAnalyzer;
  /** Analyzer used at index time */
  protected final Analyzer indexAnalyzer;
  final Version matchVersion;
  private final File indexPath;
  final int minPrefixChars;
  private Directory dir;

  /** Used for ongoing NRT additions/updates. */
  private IndexWriter writer;

  /** {@link IndexSearcher} used for lookups. */
  protected SearcherManager searcherMgr;

  /** Default minimum number of leading characters before
   *  PrefixQuery is used (4). */
  public static final int DEFAULT_MIN_PREFIX_CHARS = 4;

  private Sorter sorter;

  /** Create a new instance, loading from a previously built
   *  directory, if it exists. */
  public AnalyzingInfixSuggester(Version matchVersion, File indexPath, Analyzer analyzer) throws IOException {
    this(matchVersion, indexPath, analyzer, analyzer, DEFAULT_MIN_PREFIX_CHARS);
  }

  /** Create a new instance, loading from a previously built
   *  directory, if it exists.
   *
   *  @param minPrefixChars Minimum number of leading characters
   *     before PrefixQuery is used (default 4).
   *     Prefixes shorter than this are indexed as character
   *     ngrams (increasing index size but making lookups
   *     faster).
   */
  public AnalyzingInfixSuggester(Version matchVersion, File indexPath, Analyzer indexAnalyzer, Analyzer queryAnalyzer, int minPrefixChars) throws IOException {

    if (minPrefixChars < 0) {
      throw new IllegalArgumentException("minPrefixChars must be >= 0; got: " + minPrefixChars);
    }

    this.queryAnalyzer = queryAnalyzer;
    this.indexAnalyzer = indexAnalyzer;
    this.matchVersion = matchVersion;
    this.indexPath = indexPath;
    this.minPrefixChars = minPrefixChars;
    dir = getDirectory(indexPath);

    if (DirectoryReader.indexExists(dir)) {
      // Already built; open it:
      initSorter();
      writer = new IndexWriter(dir,
                               getIndexWriterConfig(matchVersion, getGramAnalyzer(), sorter, IndexWriterConfig.OpenMode.APPEND));
      searcherMgr = new SearcherManager(writer, true, null);
    }
  }

  /** Override this to customize index settings, e.g. which
   *  codec to use. Sorter is null if this config is for
   *  the first pass writer. */
  protected IndexWriterConfig getIndexWriterConfig(Version matchVersion, Analyzer indexAnalyzer, Sorter sorter, IndexWriterConfig.OpenMode openMode) {
    IndexWriterConfig iwc = new IndexWriterConfig(matchVersion, indexAnalyzer);
    iwc.setCodec(new Lucene46Codec());
    iwc.setOpenMode(openMode);

    if (sorter != null) {
      // This way all merged segments will be sorted at
      // merge time, allow for per-segment early termination
      // when those segments are searched:
      iwc.setMergePolicy(new SortingMergePolicy(iwc.getMergePolicy(), sorter));
    }
    return iwc;
  }

  /** Subclass can override to choose a specific {@link
   *  Directory} implementation. */
  protected Directory getDirectory(File path) throws IOException {
    return FSDirectory.open(path);
  }

  @Override
  public void build(InputIterator iter) throws IOException {

    if (searcherMgr != null) {
      searcherMgr.close();
      searcherMgr = null;
    }

    if (writer != null) {
      writer.close();
      writer = null;
    }

    Directory dirTmp = getDirectory(new File(indexPath.toString() + ".tmp"));

    IndexWriter w = null;
    AtomicReader r = null;
    boolean success = false;
    try {
      // First pass: build a temporary normal Lucene index,
      // just indexing the suggestions as they iterate:
      w = new IndexWriter(dirTmp,
                          getIndexWriterConfig(matchVersion, getGramAnalyzer(), null, IndexWriterConfig.OpenMode.CREATE));
      BytesRef text;
      Document doc = new Document();
      FieldType ft = getTextFieldType();
      Field textField = new Field(TEXT_FIELD_NAME, "", ft);
      doc.add(textField);

      Field textGramField = new Field("textgrams", "", ft);
      doc.add(textGramField);

      Field exactTextField = new StringField(EXACT_TEXT_FIELD_NAME, "", Field.Store.NO);
      doc.add(exactTextField);

      Field textDVField = new BinaryDocValuesField(TEXT_FIELD_NAME, new BytesRef());
      doc.add(textDVField);

      // TODO: use threads...?
      Field weightField = new NumericDocValuesField("weight", 0L);
      doc.add(weightField);

      Field payloadField;
      if (iter.hasPayloads()) {
        payloadField = new BinaryDocValuesField("payloads", new BytesRef());
        doc.add(payloadField);
      } else {
        payloadField = null;
      }
      //long t0 = System.nanoTime();
      while ((text = iter.next()) != null) {
        String textString = text.utf8ToString();
        textField.setStringValue(textString);
        exactTextField.setStringValue(textString);
        textGramField.setStringValue(textString);
        textDVField.setBytesValue(text);
        weightField.setLongValue(iter.weight());
        if (iter.hasPayloads()) {
          payloadField.setBytesValue(iter.payload());
        }
        w.addDocument(doc);
      }
      //System.out.println("initial indexing time: " + ((System.nanoTime()-t0)/1000000) + " msec");

      // Second pass: sort the entire index:
      r = SlowCompositeReaderWrapper.wrap(DirectoryReader.open(w, false));
      //long t1 = System.nanoTime();

      // We can rollback the first pass, now that have have
      // the reader open, because we will discard it anyway
      // (no sense in fsync'ing it):
      w.rollback();

      initSorter();

      r = SortingAtomicReader.wrap(r, sorter);
      
      writer = new IndexWriter(dir,
                               getIndexWriterConfig(matchVersion, getGramAnalyzer(), sorter, IndexWriterConfig.OpenMode.CREATE));
      writer.addIndexes(new IndexReader[] {r});
      r.close();

      //System.out.println("sort time: " + ((System.nanoTime()-t1)/1000000) + " msec");

      searcherMgr = new SearcherManager(writer, true, null);
      success = true;
    } finally {
      if (success) {
        IOUtils.close(w, r, dirTmp);
      } else {
        IOUtils.closeWhileHandlingException(w, writer, r, dirTmp);
        writer = null;
      }
    }
  }

  private Analyzer getGramAnalyzer() {
    return new AnalyzerWrapper(Analyzer.PER_FIELD_REUSE_STRATEGY) {
      @Override
      protected Analyzer getWrappedAnalyzer(String fieldName) {
        return indexAnalyzer;
      }

      @Override
      protected TokenStreamComponents wrapComponents(String fieldName, TokenStreamComponents components) {
        if (fieldName.equals("textgrams") && minPrefixChars > 0) {
          return new TokenStreamComponents(components.getTokenizer(),
                                           new EdgeNGramTokenFilter(matchVersion,
                                                                    components.getTokenStream(),
                                                                    1, minPrefixChars));
        } else {
          return components;
        }
      }
    };
  }

  /** Adds a new suggestion.  Be sure to use {@link #update}
   *  instead if you want to replace a previous suggestion.
   *  After adding or updating a batch of new suggestions,
   *  you must call {@link #refresh} in the end in order to
   *  see the suggestions in {@link #lookup} */
  public void add(BytesRef text, long weight, BytesRef payload) throws IOException {
    String textString = text.utf8ToString();
    Document doc = new Document();
    FieldType ft = getTextFieldType();
    doc.add(new Field(TEXT_FIELD_NAME, textString, ft));
    doc.add(new Field("textgrams", textString, ft));
    doc.add(new StringField(EXACT_TEXT_FIELD_NAME, textString, Field.Store.NO));
    doc.add(new BinaryDocValuesField(TEXT_FIELD_NAME, text));
    doc.add(new NumericDocValuesField("weight", weight));
    if (payload != null) {
      doc.add(new BinaryDocValuesField("payloads", payload));
    }
    writer.addDocument(doc);
  }

  /** Updates a previous suggestion, matching the exact same
   *  text as before.  Use this to change the weight or
   *  payload of an already added suggstion.  If you know
   *  this text is not already present you can use {@link
   *  #add} instead.  After adding or updating a batch of
   *  new suggestions, you must call {@link #refresh} in the
   *  end in order to see the suggestions in {@link #lookup} */
  public void update(BytesRef text, long weight, BytesRef payload) throws IOException {
    String textString = text.utf8ToString();
    Document doc = new Document();
    FieldType ft = getTextFieldType();
    doc.add(new Field(TEXT_FIELD_NAME, textString, ft));
    doc.add(new Field("textgrams", textString, ft));
    doc.add(new StringField(EXACT_TEXT_FIELD_NAME, textString, Field.Store.NO));
    doc.add(new BinaryDocValuesField(TEXT_FIELD_NAME, text));
    doc.add(new NumericDocValuesField("weight", weight));
    if (payload != null) {
      doc.add(new BinaryDocValuesField("payloads", payload));
    }
    writer.updateDocument(new Term(EXACT_TEXT_FIELD_NAME, textString), doc);
  }

  /** Reopens the underlying searcher; it's best to "batch
   *  up" many additions/updates, and then call refresh
   *  once in the end. */
  public void refresh() throws IOException {
    searcherMgr.maybeRefreshBlocking();
  }

  private void initSorter() {
    sorter = new Sorter() {

        @Override
        public Sorter.DocMap sort(AtomicReader reader) throws IOException {
          final NumericDocValues weights = reader.getNumericDocValues("weight");
          final Sorter.DocComparator comparator = new Sorter.DocComparator() {
              @Override
              public int compare(int docID1, int docID2) {
                final long v1 = weights.get(docID1);
                final long v2 = weights.get(docID2);
                // Reverse sort (highest weight first);
                // java7 only:
                //return Long.compare(v2, v1);
                if (v1 > v2) {
                  return -1;
                } else if (v1 < v2) {
                  return 1;
                } else {
                  return 0;
                }
              }
            };
          return Sorter.sort(reader.maxDoc(), comparator);
        }

        @Override
        public String getID() {
          return "BySuggestWeight";
        }
      };
  }

  /**
   * Subclass can override this method to change the field type of the text field
   * e.g. to change the index options
   */
  protected FieldType getTextFieldType(){
    FieldType ft = new FieldType(TextField.TYPE_NOT_STORED);
    ft.setIndexOptions(IndexOptions.DOCS_ONLY);
    ft.setOmitNorms(true);

    return ft;
  }

  @Override
  public List<LookupResult> lookup(CharSequence key, boolean onlyMorePopular, int num) throws IOException {
    return lookup(key, num, true, true);
  }

  /** This is called if the last token isn't ended
   *  (e.g. user did not type a space after it).  Return an
   *  appropriate Query clause to add to the BooleanQuery. */
  protected Query getLastTokenQuery(String token) throws IOException {
    if (token.length() < minPrefixChars) {
      // The leading ngram was directly indexed:
      return new TermQuery(new Term("textgrams", token));
    }

    return new PrefixQuery(new Term(TEXT_FIELD_NAME, token));
  }

  /** Retrieve suggestions, specifying whether all terms
   *  must match ({@code allTermsRequired}) and whether the hits
   *  should be highlighted ({@code doHighlight}). */
  public List<LookupResult> lookup(CharSequence key, int num, boolean allTermsRequired, boolean doHighlight) throws IOException {

    if (searcherMgr == null) {
      throw new IllegalStateException("suggester was not built");
    }

    final BooleanClause.Occur occur;
    if (allTermsRequired) {
      occur = BooleanClause.Occur.MUST;
    } else {
      occur = BooleanClause.Occur.SHOULD;
    }

    BooleanQuery query;
    Set<String> matchedTokens = new HashSet<String>();
    String prefixToken = null;

    try (TokenStream ts = queryAnalyzer.tokenStream("", new StringReader(key.toString()))) {
      //long t0 = System.currentTimeMillis();
      ts.reset();
      final CharTermAttribute termAtt = ts.addAttribute(CharTermAttribute.class);
      final OffsetAttribute offsetAtt = ts.addAttribute(OffsetAttribute.class);
      String lastToken = null;
      query = new BooleanQuery();
      int maxEndOffset = -1;
      matchedTokens = new HashSet<String>();
      while (ts.incrementToken()) {
        if (lastToken != null) {  
          matchedTokens.add(lastToken);
          query.add(new TermQuery(new Term(TEXT_FIELD_NAME, lastToken)), occur);
        }
        lastToken = termAtt.toString();
        if (lastToken != null) {
          maxEndOffset = Math.max(maxEndOffset, offsetAtt.endOffset());
        }
      }
      ts.end();

<<<<<<< HEAD
      // Must explicitly close now because we pull another
      // TokenStream in highlight, within this same try
      // block:
      ts.close();

      String prefixToken = null;
=======
>>>>>>> 02e3fd09
      if (lastToken != null) {
        Query lastQuery;
        if (maxEndOffset == offsetAtt.endOffset()) {
          // Use PrefixQuery (or the ngram equivalent) when
          // there was no trailing discarded chars in the
          // string (e.g. whitespace), so that if query does
          // not end with a space we show prefix matches for
          // that token:
          lastQuery = getLastTokenQuery(lastToken);
          prefixToken = lastToken;
        } else {
          // Use TermQuery for an exact match if there were
          // trailing discarded chars (e.g. whitespace), so
          // that if query ends with a space we only show
          // exact matches for that term:
          matchedTokens.add(lastToken);
          lastQuery = new TermQuery(new Term(TEXT_FIELD_NAME, lastToken));
        }
        if (lastQuery != null) {
          query.add(lastQuery, occur);
        }
      }
<<<<<<< HEAD

      // TODO: we could allow blended sort here, combining
      // weight w/ score.  Now we ignore score and sort only
      // by weight:
=======
    }
>>>>>>> 02e3fd09

    // TODO: we could allow blended sort here, combining
    // weight w/ score.  Now we ignore score and sort only
    // by weight:

    //System.out.println("INFIX query=" + query);

    Query finalQuery = finishQuery(query, allTermsRequired);

    //System.out.println("finalQuery=" + query);

    // Sort by weight, descending:
    TopFieldCollector c = TopFieldCollector.create(new Sort(new SortField("weight", SortField.Type.LONG, true)),
                                                   num, true, false, false, false);

    // We sorted postings by weight during indexing, so we
    // only retrieve the first num hits now:
    Collector c2 = new EarlyTerminatingSortingCollector(c, sorter, num);
    IndexSearcher searcher = searcherMgr.acquire();
    List<LookupResult> results = null;
    try {
      //System.out.println("got searcher=" + searcher);
      searcher.search(finalQuery, c2);

      TopFieldDocs hits = (TopFieldDocs) c.topDocs();

      // Slower way if postings are not pre-sorted by weight:
      // hits = searcher.search(query, null, num, new Sort(new SortField("weight", SortField.Type.LONG, true)));
      results = createResults(searcher, hits, num, key, doHighlight, matchedTokens, prefixToken);
    } finally {
      searcherMgr.release(searcher);
    }

    //System.out.println((System.currentTimeMillis() - t0) + " msec for infix suggest");
    //System.out.println(results);

    return results;
  }

  /**
   * Create the results based on the search hits.
   * Can be overridden by subclass to add particular behavior (e.g. weight transformation)
   * @throws IOException If there are problems reading fields from the underlying Lucene index.
   */
  protected List<LookupResult> createResults(IndexSearcher searcher, TopFieldDocs hits, int num,
                                             CharSequence charSequence,
                                             boolean doHighlight, Set<String> matchedTokens, String prefixToken)
      throws IOException {

    BinaryDocValues textDV = MultiDocValues.getBinaryValues(searcher.getIndexReader(), TEXT_FIELD_NAME);

    // This will just be null if app didn't pass payloads to build():
    // TODO: maybe just stored fields?  they compress...
    BinaryDocValues payloadsDV = MultiDocValues.getBinaryValues(searcher.getIndexReader(), "payloads");
    List<LookupResult> results = new ArrayList<LookupResult>();
    BytesRef scratch = new BytesRef();
    for (int i=0;i<hits.scoreDocs.length;i++) {
      FieldDoc fd = (FieldDoc) hits.scoreDocs[i];
      textDV.get(fd.doc, scratch);
      String text = scratch.utf8ToString();
      long score = (Long) fd.fields[0];

      BytesRef payload;
      if (payloadsDV != null) {
        payload = new BytesRef();
        payloadsDV.get(fd.doc, payload);
      } else {
        payload = null;
      }

      LookupResult result;

      if (doHighlight) {
        Object highlightKey = highlight(text, matchedTokens, prefixToken);
        result = new LookupResult(highlightKey.toString(), highlightKey, score, payload);
      } else {
        result = new LookupResult(text, score, payload);
      }

      results.add(result);
    }

    return results;
  }

  /** Subclass can override this to tweak the Query before
   *  searching. */
  protected Query finishQuery(BooleanQuery in, boolean allTermsRequired) {
    return in;
  }

  /** Override this method to customize the Object
   *  representing a single highlighted suggestions; the
   *  result is set on each {@link
   *  LookupResult#highlightKey} member. */
  protected Object highlight(String text, Set<String> matchedTokens, String prefixToken) throws IOException {
    try (TokenStream ts = queryAnalyzer.tokenStream("text", new StringReader(text))) {
      CharTermAttribute termAtt = ts.addAttribute(CharTermAttribute.class);
      OffsetAttribute offsetAtt = ts.addAttribute(OffsetAttribute.class);
      ts.reset();
      StringBuilder sb = new StringBuilder();
      int upto = 0;
      while (ts.incrementToken()) {
        String token = termAtt.toString();
        int startOffset = offsetAtt.startOffset();
        int endOffset = offsetAtt.endOffset();
        if (upto < startOffset) {
          addNonMatch(sb, text.substring(upto, startOffset));
          upto = startOffset;
        } else if (upto > startOffset) {
          continue;
        }
        
        if (matchedTokens.contains(token)) {
          // Token matches.
          addWholeMatch(sb, text.substring(startOffset, endOffset), token);
          upto = endOffset;
        } else if (prefixToken != null && token.startsWith(prefixToken)) {
          addPrefixMatch(sb, text.substring(startOffset, endOffset), token, prefixToken);
          upto = endOffset;
        }
      }
      ts.end();
      int endOffset = offsetAtt.endOffset();
      if (upto < endOffset) {
        addNonMatch(sb, text.substring(upto));
      }
      return sb.toString();
    }
  }

  /** Called while highlighting a single result, to append a
   *  non-matching chunk of text from the suggestion to the
   *  provided fragments list.
   *  @param sb The {@code StringBuilder} to append to
   *  @param text The text chunk to add
   */
  protected void addNonMatch(StringBuilder sb, String text) {
    sb.append(text);
  }

  /** Called while highlighting a single result, to append
   *  the whole matched token to the provided fragments list.
   *  @param sb The {@code StringBuilder} to append to
   *  @param surface The surface form (original) text
   *  @param analyzed The analyzed token corresponding to the surface form text
   */
  protected void addWholeMatch(StringBuilder sb, String surface, String analyzed) {
    sb.append("<b>");
    sb.append(surface);
    sb.append("</b>");
  }

  /** Called while highlighting a single result, to append a
   *  matched prefix token, to the provided fragments list.
   *  @param sb The {@code StringBuilder} to append to
   *  @param surface The fragment of the surface form
   *        (indexed during {@link #build}, corresponding to
   *        this match
   *  @param analyzed The analyzed token that matched
   *  @param prefixToken The prefix of the token that matched
   */
  protected void addPrefixMatch(StringBuilder sb, String surface, String analyzed, String prefixToken) {
    // TODO: apps can try to invert their analysis logic
    // here, e.g. downcase the two before checking prefix:
    sb.append("<b>");
    sb.append(surface.substring(0, prefixToken.length()));
    sb.append("</b>");
    if (prefixToken.length() < surface.length()) {
      sb.append(surface.substring(prefixToken.length()));
    }
  }

  @Override
  public boolean store(DataOutput in) throws IOException {
    return false;
  }

  @Override
  public boolean load(DataInput out) throws IOException {
    return false;
  }

  @Override
  public void close() throws IOException {
    if (searcherMgr != null) {
      searcherMgr.close();
      searcherMgr = null;
    }
    if (writer != null) {
      writer.close();
      writer = null;
    }
    if (dir != null) {
      dir.close();
      dir = null;
    }
  }

  @Override
  public long sizeInBytes() {
    long mem = RamUsageEstimator.shallowSizeOf(this);
    try {
      if (searcherMgr != null) {
        IndexSearcher searcher = searcherMgr.acquire();
        try {
          for (AtomicReaderContext context : searcher.getIndexReader().leaves()) {
            AtomicReader reader = FilterAtomicReader.unwrap(context.reader());
            if (reader instanceof SegmentReader) {
              mem += ((SegmentReader) context.reader()).ramBytesUsed();
            }
          }
        } finally {
          searcherMgr.release(searcher);
        }
      }
      return mem;
    } catch (IOException ioe) {
      throw new RuntimeException(ioe);
    }
  }

  @Override
  public long getCount() throws IOException {
    IndexSearcher searcher = searcherMgr.acquire();
    try {
      return searcher.getIndexReader().numDocs();
    } finally {
      searcherMgr.release(searcher);
    }
  }
};<|MERGE_RESOLUTION|>--- conflicted
+++ resolved
@@ -462,15 +462,6 @@
       }
       ts.end();
 
-<<<<<<< HEAD
-      // Must explicitly close now because we pull another
-      // TokenStream in highlight, within this same try
-      // block:
-      ts.close();
-
-      String prefixToken = null;
-=======
->>>>>>> 02e3fd09
       if (lastToken != null) {
         Query lastQuery;
         if (maxEndOffset == offsetAtt.endOffset()) {
@@ -493,14 +484,7 @@
           query.add(lastQuery, occur);
         }
       }
-<<<<<<< HEAD
-
-      // TODO: we could allow blended sort here, combining
-      // weight w/ score.  Now we ignore score and sort only
-      // by weight:
-=======
-    }
->>>>>>> 02e3fd09
+    }
 
     // TODO: we could allow blended sort here, combining
     // weight w/ score.  Now we ignore score and sort only

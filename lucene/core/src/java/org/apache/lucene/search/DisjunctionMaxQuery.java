package org.apache.lucene.search;

/**
 * Copyright 2004 The Apache Software Foundation
 *
 * Licensed under the Apache License, Version 2.0 (the "License");
 * you may not use this file except in compliance with the License.
 * You may obtain a copy of the License at
 *
 *     http://www.apache.org/licenses/LICENSE-2.0
 *
 * Unless required by applicable law or agreed to in writing, software
 * distributed under the License is distributed on an "AS IS" BASIS,
 * WITHOUT WARRANTIES OR CONDITIONS OF ANY KIND, either express or implied.
 * See the License for the specific language governing permissions and
 * limitations under the License.
 */

import java.io.IOException;
import java.util.ArrayList;
import java.util.Collection;
import java.util.Iterator;
import java.util.List;
import java.util.Set;

import org.apache.lucene.index.AtomicReaderContext;
import org.apache.lucene.index.IndexReader;
import org.apache.lucene.index.Term;
import org.apache.lucene.util.Bits;

/**
 * A query that generates the union of documents produced by its subqueries, and that scores each document with the maximum
 * score for that document as produced by any subquery, plus a tie breaking increment for any additional matching subqueries.
 * This is useful when searching for a word in multiple fields with different boost factors (so that the fields cannot be
 * combined equivalently into a single search field).  We want the primary score to be the one associated with the highest boost,
 * not the sum of the field scores (as BooleanQuery would give).
 * If the query is "albino elephant" this ensures that "albino" matching one field and "elephant" matching
 * another gets a higher score than "albino" matching both fields.
 * To get this result, use both BooleanQuery and DisjunctionMaxQuery:  for each term a DisjunctionMaxQuery searches for it in
 * each field, while the set of these DisjunctionMaxQuery's is combined into a BooleanQuery.
 * The tie breaker capability allows results that include the same term in multiple fields to be judged better than results that
 * include this term in only the best of those multiple fields, without confusing this with the better case of two different terms
 * in the multiple fields.
 */
public class DisjunctionMaxQuery extends Query implements Iterable<Query> {

  /* The subqueries */
  private ArrayList<Query> disjuncts = new ArrayList<Query>();

  /* Multiple of the non-max disjunct scores added into our final score.  Non-zero values support tie-breaking. */
  private float tieBreakerMultiplier = 0.0f;

  /** Creates a new empty DisjunctionMaxQuery.  Use add() to add the subqueries.
   * @param tieBreakerMultiplier the score of each non-maximum disjunct for a document is multiplied by this weight
   *        and added into the final score.  If non-zero, the value should be small, on the order of 0.1, which says that
   *        10 occurrences of word in a lower-scored field that is also in a higher scored field is just as good as a unique
   *        word in the lower scored field (i.e., one that is not in any higher scored field.
   */
  public DisjunctionMaxQuery(float tieBreakerMultiplier) {
    this.tieBreakerMultiplier = tieBreakerMultiplier;
  }

  /**
   * Creates a new DisjunctionMaxQuery
   * @param disjuncts a {@code Collection<Query>} of all the disjuncts to add
   * @param tieBreakerMultiplier   the weight to give to each matching non-maximum disjunct
   */
  public DisjunctionMaxQuery(Collection<Query> disjuncts, float tieBreakerMultiplier) {
    this.tieBreakerMultiplier = tieBreakerMultiplier;
    add(disjuncts);
  }

  /** Add a subquery to this disjunction
   * @param query the disjunct added
   */
  public void add(Query query) {
    disjuncts.add(query);
  }

  /** Add a collection of disjuncts to this disjunction
   * via {@code Iterable<Query>}
   * @param disjuncts a collection of queries to add as disjuncts.
   */
  public void add(Collection<Query> disjuncts) {
    this.disjuncts.addAll(disjuncts);
  }

  /** @return An {@code Iterator<Query>} over the disjuncts */
  @Override
  public Iterator<Query> iterator() {
    return disjuncts.iterator();
  }
  
  /**
   * @return the disjuncts.
   */
  public ArrayList<Query> getDisjuncts() {
    return disjuncts;
  }

  /**
   * @return tie breaker value for multiple matches.
   */
  public float getTieBreakerMultiplier() {
    return tieBreakerMultiplier;
  }

  /**
   * Expert: the Weight for DisjunctionMaxQuery, used to
   * normalize, score and explain these queries.
   *
   * <p>NOTE: this API and implementation is subject to
   * change suddenly in the next release.</p>
   */
  protected class DisjunctionMaxWeight extends Weight {

    /** The Weights for our subqueries, in 1-1 correspondence with disjuncts */
    protected ArrayList<Weight> weights = new ArrayList<Weight>();  // The Weight's for our subqueries, in 1-1 correspondence with disjuncts

    /** Construct the Weight for this Query searched by searcher.  Recursively construct subquery weights. */
    public DisjunctionMaxWeight(IndexSearcher searcher) throws IOException {
      for (Query disjunctQuery : disjuncts) {
        weights.add(disjunctQuery.createWeight(searcher));
      }
    }

    /** Return our associated DisjunctionMaxQuery */
    @Override
    public Query getQuery() { return DisjunctionMaxQuery.this; }

    /** Compute the sub of squared weights of us applied to our subqueries.  Used for normalization. */
    @Override
    public float getValueForNormalization() throws IOException {
      float max = 0.0f, sum = 0.0f;
      for (Weight currentWeight : weights) {
        float sub = currentWeight.getValueForNormalization();
        sum += sub;
        max = Math.max(max, sub);
        
      }
      float boost = getBoost();
      return (((sum - max) * tieBreakerMultiplier * tieBreakerMultiplier) + max) * boost * boost;
    }

    /** Apply the computed normalization factor to our subqueries */
    @Override
    public void normalize(float norm, float topLevelBoost) {
      topLevelBoost *= getBoost();  // Incorporate our boost
      for (Weight wt : weights) {
        wt.normalize(norm, topLevelBoost);
      }
    }

    /** Create the scorer used to score our associated DisjunctionMaxQuery */
    @Override
    public Scorer scorer(AtomicReaderContext context, boolean scoreDocsInOrder,
<<<<<<< HEAD
        boolean topScorer, PostingFeatures flags, Bits acceptDocs) throws IOException {
      Scorer[] scorers = new Scorer[weights.size()];
      int idx = 0;
=======
        boolean topScorer, Bits acceptDocs) throws IOException {
      List<Scorer> scorers = new ArrayList<Scorer>();
>>>>>>> 9c47892d
      for (Weight w : weights) {
        // we will advance() subscorers
        Scorer subScorer = w.scorer(context, true, false, flags, acceptDocs);
        if (subScorer != null) {
          scorers.add(subScorer);

        }
      }
      if (scorers.isEmpty()) {
        // no sub-scorers had any documents
        return null;
      }
      DisjunctionMaxScorer result = new DisjunctionMaxScorer(this, tieBreakerMultiplier, scorers.toArray(new Scorer[scorers.size()]));
      return result;
    }

    /** Explain the score we computed for doc */
    @Override
    public Explanation explain(AtomicReaderContext context, int doc) throws IOException {
      if (disjuncts.size() == 1) return weights.get(0).explain(context,doc);
      ComplexExplanation result = new ComplexExplanation();
      float max = 0.0f, sum = 0.0f;
      result.setDescription(tieBreakerMultiplier == 0.0f ? "max of:" : "max plus " + tieBreakerMultiplier + " times others of:");
      for (Weight wt : weights) {
        Explanation e = wt.explain(context, doc);
        if (e.isMatch()) {
          result.setMatch(Boolean.TRUE);
          result.addDetail(e);
          sum += e.getValue();
          max = Math.max(max, e.getValue());
        }
      }
      result.setValue(max + (sum - max) * tieBreakerMultiplier);
      return result;
    }
    
  }  // end of DisjunctionMaxWeight inner class

  /** Create the Weight used to score us */
  @Override
  public Weight createWeight(IndexSearcher searcher) throws IOException {
    return new DisjunctionMaxWeight(searcher);
  }

  /** Optimize our representation and our subqueries representations
   * @param reader the IndexReader we query
   * @return an optimized copy of us (which may not be a copy if there is nothing to optimize) */
  @Override
  public Query rewrite(IndexReader reader) throws IOException {
    int numDisjunctions = disjuncts.size();
    if (numDisjunctions == 1) {
      Query singleton = disjuncts.get(0);
      Query result = singleton.rewrite(reader);
      if (getBoost() != 1.0f) {
        if (result == singleton) result = result.clone();
        result.setBoost(getBoost() * result.getBoost());
      }
      return result;
    }
    DisjunctionMaxQuery clone = null;
    for (int i = 0 ; i < numDisjunctions; i++) {
      Query clause = disjuncts.get(i);
      Query rewrite = clause.rewrite(reader);
      if (rewrite != clause) {
        if (clone == null) clone = this.clone();
        clone.disjuncts.set(i, rewrite);
      }
    }
    if (clone != null) return clone;
    else return this;
  }

  /** Create a shallow copy of us -- used in rewriting if necessary
   * @return a copy of us (but reuse, don't copy, our subqueries) */
  @Override @SuppressWarnings("unchecked")
  public DisjunctionMaxQuery clone() {
    DisjunctionMaxQuery clone = (DisjunctionMaxQuery)super.clone();
    clone.disjuncts = (ArrayList<Query>) this.disjuncts.clone();
    return clone;
  }

  // inherit javadoc
  @Override
  public void extractTerms(Set<Term> terms) {
    for (Query query : disjuncts) {
      query.extractTerms(terms);
    }
  }

  /** Prettyprint us.
   * @param field the field to which we are applied
   * @return a string that shows what we do, of the form "(disjunct1 | disjunct2 | ... | disjunctn)^boost"
   */
  @Override
  public String toString(String field) {
    StringBuilder buffer = new StringBuilder();
    buffer.append("(");
    int numDisjunctions = disjuncts.size();
    for (int i = 0 ; i < numDisjunctions; i++) {
      Query subquery = disjuncts.get(i);
      if (subquery instanceof BooleanQuery) {   // wrap sub-bools in parens
        buffer.append("(");
        buffer.append(subquery.toString(field));
        buffer.append(")");
      }
      else buffer.append(subquery.toString(field));
      if (i != numDisjunctions-1) buffer.append(" | ");
    }
    buffer.append(")");
    if (tieBreakerMultiplier != 0.0f) {
      buffer.append("~");
      buffer.append(tieBreakerMultiplier);
    }
    if (getBoost() != 1.0) {
      buffer.append("^");
      buffer.append(getBoost());
    }
    return buffer.toString();
  }

  /** Return true iff we represent the same query as o
   * @param o another object
   * @return true iff o is a DisjunctionMaxQuery with the same boost and the same subqueries, in the same order, as us
   */
  @Override
  public boolean equals(Object o) {
    if (! (o instanceof DisjunctionMaxQuery) ) return false;
    DisjunctionMaxQuery other = (DisjunctionMaxQuery)o;
    return this.getBoost() == other.getBoost()
            && this.tieBreakerMultiplier == other.tieBreakerMultiplier
            && this.disjuncts.equals(other.disjuncts);
  }

  /** Compute a hash code for hashing us
   * @return the hash code
   */
  @Override
  public int hashCode() {
    return Float.floatToIntBits(getBoost())
            + Float.floatToIntBits(tieBreakerMultiplier)
            + disjuncts.hashCode();
  }


}<|MERGE_RESOLUTION|>--- conflicted
+++ resolved
@@ -154,14 +154,8 @@
     /** Create the scorer used to score our associated DisjunctionMaxQuery */
     @Override
     public Scorer scorer(AtomicReaderContext context, boolean scoreDocsInOrder,
-<<<<<<< HEAD
         boolean topScorer, PostingFeatures flags, Bits acceptDocs) throws IOException {
-      Scorer[] scorers = new Scorer[weights.size()];
-      int idx = 0;
-=======
-        boolean topScorer, Bits acceptDocs) throws IOException {
       List<Scorer> scorers = new ArrayList<Scorer>();
->>>>>>> 9c47892d
       for (Weight w : weights) {
         // we will advance() subscorers
         Scorer subScorer = w.scorer(context, true, false, flags, acceptDocs);

package org.apache.lucene.index;

/*
 * Licensed to the Apache Software Foundation (ASF) under one or more
 * contributor license agreements.  See the NOTICE file distributed with
 * this work for additional information regarding copyright ownership.
 * The ASF licenses this file to You under the Apache License, Version 2.0
 * (the "License"); you may not use this file except in compliance with
 * the License.  You may obtain a copy of the License at
 *
 *     http://www.apache.org/licenses/LICENSE-2.0
 *
 * Unless required by applicable law or agreed to in writing, software
 * distributed under the License is distributed on an "AS IS" BASIS,
 * WITHOUT WARRANTIES OR CONDITIONS OF ANY KIND, either express or implied.
 * See the License for the specific language governing permissions and
 * limitations under the License.
 */

import java.io.IOException;
import java.util.Iterator;
import java.util.NoSuchElementException;

import org.apache.lucene.codecs.DocValuesConsumer;
import org.apache.lucene.store.DataInput;
import org.apache.lucene.store.DataOutput;
import org.apache.lucene.util.BytesRef;
import org.apache.lucene.util.Counter;
<<<<<<< HEAD
import org.apache.lucene.util.OpenBitSet;
import org.apache.lucene.util.RamUsageEstimator;
=======
import org.apache.lucene.util.PagedBytes;
>>>>>>> f7d2ac0b
import org.apache.lucene.util.packed.AppendingDeltaPackedLongBuffer;
import org.apache.lucene.util.packed.PackedInts;

/** Buffers up pending byte[] per doc, then flushes when
 *  segment flushes. */
class BinaryDocValuesWriter extends DocValuesWriter {

  /** Maximum length for a binary field; we set this to "a
   *  bit" below Integer.MAX_VALUE because the exact max
   *  allowed byte[] is JVM dependent, so we want to avoid
   *  a case where a large value worked in one JVM but
   *  failed later at search time with a different JVM.  */
  private static final int MAX_LENGTH = Integer.MAX_VALUE-256;

  // 32 KB block sizes for PagedBytes storage:
  private final static int BLOCK_BITS = 15;

  private final PagedBytes bytes;
  private final DataOutput bytesOut;

  private final Counter iwBytesUsed;
  private final AppendingDeltaPackedLongBuffer lengths;
  private final OpenBitSet docsWithField;
  private final Counter iwBytesUsed;
  private long bytesUsed;
  private final FieldInfo fieldInfo;
  private int addedValues;
  private long bytesUsed;

  public BinaryDocValuesWriter(FieldInfo fieldInfo, Counter iwBytesUsed) {
    this.fieldInfo = fieldInfo;
    this.bytes = new PagedBytes(BLOCK_BITS);
    this.bytesOut = bytes.getDataOutput();
    this.lengths = new AppendingDeltaPackedLongBuffer(PackedInts.COMPACT);
    this.iwBytesUsed = iwBytesUsed;
<<<<<<< HEAD
    this.docsWithField = new OpenBitSet();
    this.bytesUsed = docsWithFieldBytesUsed();
    iwBytesUsed.addAndGet(bytesUsed);
=======
>>>>>>> f7d2ac0b
  }

  public void addValue(int docID, BytesRef value) {
    if (docID < addedValues) {
      throw new IllegalArgumentException("DocValuesField \"" + fieldInfo.name + "\" appears more than once in this document (only one value is allowed per field)");
    }
    if (value == null) {
      throw new IllegalArgumentException("field=\"" + fieldInfo.name + "\": null value not allowed");
    }
    if (value.length > MAX_LENGTH) {
      throw new IllegalArgumentException("DocValuesField \"" + fieldInfo.name + "\" is too large, must be <= " + MAX_LENGTH);
    }

    // Fill in any holes:
    while(addedValues < docID) {
      addedValues++;
      lengths.add(0);
    }
    addedValues++;
    lengths.add(value.length);
<<<<<<< HEAD
    pool.append(value);
    docsWithField.set(docID);
    updateBytesUsed();
  }
  
  private long docsWithFieldBytesUsed() {
    // nocommit: this is not correct
    return docsWithField.getBits().length*RamUsageEstimator.NUM_BYTES_LONG;
  }
  
  private void updateBytesUsed() {
    final long newBytesUsed = docsWithFieldBytesUsed();
=======
    try {
      bytesOut.writeBytes(value.bytes, value.offset, value.length);
    } catch (IOException ioe) {
      // Should never happen!
      throw new RuntimeException(ioe);
    }
    updateBytesUsed();
  }

  private void updateBytesUsed() {
    final long newBytesUsed = lengths.ramBytesUsed() + bytes.ramBytesUsed();
>>>>>>> f7d2ac0b
    iwBytesUsed.addAndGet(newBytesUsed - bytesUsed);
    bytesUsed = newBytesUsed;
  }

  @Override
  public void finish(int maxDoc) {
  }

  @Override
  public void flush(SegmentWriteState state, DocValuesConsumer dvConsumer) throws IOException {
    final int maxDoc = state.segmentInfo.getDocCount();
    bytes.freeze(false);
    dvConsumer.addBinaryField(fieldInfo,
                              new Iterable<BytesRef>() {
                                @Override
                                public Iterator<BytesRef> iterator() {
                                   return new BytesIterator(maxDoc);                                 
                                }
                              });
  }

  @Override
  public void abort() {
  }
  
  // iterates over the values we have in ram
  private class BytesIterator implements Iterator<BytesRef> {
    final BytesRef value = new BytesRef();
    final AppendingDeltaPackedLongBuffer.Iterator lengthsIterator = lengths.iterator();
    final DataInput bytesIterator = bytes.getDataInput();
    final int size = (int) lengths.size();
    final int maxDoc;
    int upto;
    
    BytesIterator(int maxDoc) {
      this.maxDoc = maxDoc;
    }
    
    @Override
    public boolean hasNext() {
      return upto < maxDoc;
    }

    @Override
    public BytesRef next() {
      if (!hasNext()) {
        throw new NoSuchElementException();
      }
      final BytesRef v;
      if (upto < size) {
        int length = (int) lengthsIterator.next();
        value.grow(length);
        value.length = length;
<<<<<<< HEAD
        pool.readBytes(byteOffset, value.bytes, value.offset, value.length);
        byteOffset += length;
        if (docsWithField.get(upto)) {
          v = value;
        } else {
          v = null;
=======
        try {
          bytesIterator.readBytes(value.bytes, value.offset, value.length);
        } catch (IOException ioe) {
          // Should never happen!
          throw new RuntimeException(ioe);
>>>>>>> f7d2ac0b
        }
      } else {
        v = null;
      }
      upto++;
      return v;
    }

    @Override
    public void remove() {
      throw new UnsupportedOperationException();
    }
  }
}<|MERGE_RESOLUTION|>--- conflicted
+++ resolved
@@ -26,12 +26,9 @@
 import org.apache.lucene.store.DataOutput;
 import org.apache.lucene.util.BytesRef;
 import org.apache.lucene.util.Counter;
-<<<<<<< HEAD
 import org.apache.lucene.util.OpenBitSet;
 import org.apache.lucene.util.RamUsageEstimator;
-=======
 import org.apache.lucene.util.PagedBytes;
->>>>>>> f7d2ac0b
 import org.apache.lucene.util.packed.AppendingDeltaPackedLongBuffer;
 import org.apache.lucene.util.packed.PackedInts;
 
@@ -55,8 +52,6 @@
   private final Counter iwBytesUsed;
   private final AppendingDeltaPackedLongBuffer lengths;
   private final OpenBitSet docsWithField;
-  private final Counter iwBytesUsed;
-  private long bytesUsed;
   private final FieldInfo fieldInfo;
   private int addedValues;
   private long bytesUsed;
@@ -67,12 +62,9 @@
     this.bytesOut = bytes.getDataOutput();
     this.lengths = new AppendingDeltaPackedLongBuffer(PackedInts.COMPACT);
     this.iwBytesUsed = iwBytesUsed;
-<<<<<<< HEAD
     this.docsWithField = new OpenBitSet();
     this.bytesUsed = docsWithFieldBytesUsed();
     iwBytesUsed.addAndGet(bytesUsed);
-=======
->>>>>>> f7d2ac0b
   }
 
   public void addValue(int docID, BytesRef value) {
@@ -93,8 +85,12 @@
     }
     addedValues++;
     lengths.add(value.length);
-<<<<<<< HEAD
-    pool.append(value);
+    try {
+      bytesOut.writeBytes(value.bytes, value.offset, value.length);
+    } catch (IOException ioe) {
+      // Should never happen!
+      throw new RuntimeException(ioe);
+    }
     docsWithField.set(docID);
     updateBytesUsed();
   }
@@ -103,22 +99,9 @@
     // nocommit: this is not correct
     return docsWithField.getBits().length*RamUsageEstimator.NUM_BYTES_LONG;
   }
-  
-  private void updateBytesUsed() {
-    final long newBytesUsed = docsWithFieldBytesUsed();
-=======
-    try {
-      bytesOut.writeBytes(value.bytes, value.offset, value.length);
-    } catch (IOException ioe) {
-      // Should never happen!
-      throw new RuntimeException(ioe);
-    }
-    updateBytesUsed();
-  }
 
   private void updateBytesUsed() {
-    final long newBytesUsed = lengths.ramBytesUsed() + bytes.ramBytesUsed();
->>>>>>> f7d2ac0b
+    final long newBytesUsed = lengths.ramBytesUsed() + bytes.ramBytesUsed() + docsWithFieldBytesUsed();
     iwBytesUsed.addAndGet(newBytesUsed - bytesUsed);
     bytesUsed = newBytesUsed;
   }
@@ -172,20 +155,16 @@
         int length = (int) lengthsIterator.next();
         value.grow(length);
         value.length = length;
-<<<<<<< HEAD
-        pool.readBytes(byteOffset, value.bytes, value.offset, value.length);
-        byteOffset += length;
-        if (docsWithField.get(upto)) {
-          v = value;
-        } else {
-          v = null;
-=======
         try {
           bytesIterator.readBytes(value.bytes, value.offset, value.length);
         } catch (IOException ioe) {
           // Should never happen!
           throw new RuntimeException(ioe);
->>>>>>> f7d2ac0b
+        }
+        if (docsWithField.get(upto)) {
+          v = value;
+        } else {
+          v = null;
         }
       } else {
         v = null;

--- conflicted
+++ resolved
@@ -88,15 +88,6 @@
     }
     long latitudeRange = maxLat - (long) minLat;
     long longitudeRange = maxLon - (long) minLon;
-<<<<<<< HEAD
-    // we spill over the edge of the bounding box in each direction a bit,
-    // but it prevents edge case bugs.
-    latPerCell = latitudeRange / (GRID_SIZE - 1);
-    lonPerCell = longitudeRange / (GRID_SIZE - 1);
-    //earth = new EarthDebugger((LatLonPoint.decodeLatitude(minLat) + LatLonPoint.decodeLatitude(maxLat))/2.0, (LatLonPoint.decodeLongitude(minLon) + LatLonPoint.decodeLongitude(maxLon))/2.0, 400000);
-    fill(1, 0, GRID_SIZE, 0, GRID_SIZE);
-    //earth.addPolygon(polygons[0]);
-=======
 
     if (latitudeRange < GRID_SIZE || longitudeRange < GRID_SIZE) {
       // don't complicate fill right now if you pass e.g. emptyish stuff: make an "empty grid"
@@ -106,9 +97,8 @@
       // but it prevents edge case bugs.
       latPerCell = latitudeRange / (GRID_SIZE - 1);
       lonPerCell = longitudeRange / (GRID_SIZE - 1);
-      fill(polygons, 0, GRID_SIZE, 0, GRID_SIZE);
-    }
->>>>>>> 901a3af3
+      fill(1, 0, GRID_SIZE, 0, GRID_SIZE);
+    }
   }
 
   /** fills a 2D range of grid cells [minLatIndex .. maxLatIndex) X [minLonIndex .. maxLonIndex) */
@@ -428,10 +418,10 @@
 
     // do it the hard way!
 
-    Relation r = Polygon.relate(polygons, LatLonPoint.decodeLatitude(minLat), 
-                                LatLonPoint.decodeLatitude(maxLat), 
-                                LatLonPoint.decodeLongitude(minLon), 
-                                LatLonPoint.decodeLongitude(maxLon));
+    Relation r = Polygon.relate(polygons, decodeLatitude(minLat), 
+                                          decodeLatitude(maxLat), 
+                                          decodeLongitude(minLon), 
+                                          decodeLongitude(maxLon));
 
     /*
     if (r != Relation.CELL_CROSSES_QUERY) {
